--- conflicted
+++ resolved
@@ -70,7 +70,6 @@
 If you set `METRICS_TOKEN`, include the header
 `Authorization: Bearer $METRICS_TOKEN` when scraping.
 
-<<<<<<< HEAD
 ## Running the Strategy Orchestrator
 
 Start all enabled strategies using the unified orchestrator. Use dry-run mode
@@ -88,7 +87,7 @@
 
 Live mode requires `FOUNDER_APPROVED=1`. Use `--health` for an on-demand health
 check without executing strategies.
-=======
+
 ## 6. Wallet Operations
 
 `scripts/wallet_ops.py` handles secure wallet funding and draining. Every action
@@ -146,7 +145,6 @@
 * Ensure RPC endpoints in `config.yaml` are reachable.
 * Verify the metrics server is running on `$METRICS_PORT`.
 
->>>>>>> 6cdfee5c
 
 ---
 
