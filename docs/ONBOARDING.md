--- conflicted
+++ resolved
@@ -70,7 +70,6 @@
 If you set `METRICS_TOKEN`, include the header
 `Authorization: Bearer $METRICS_TOKEN` when scraping.
 
-<<<<<<< HEAD
 ## 6. Wallet Operations
 
 `scripts/wallet_ops.py` handles secure wallet funding and draining. Every action
@@ -84,7 +83,7 @@
 
 Use `--dry-run` to simulate without sending a transaction. State snapshots are
 exported before and after each operation.
-=======
+
 ## 6. Running the Orchestrator
 
 `ai/mutator/main.py` serves as the live orchestrator. Use `--help` for a full
@@ -128,7 +127,6 @@
 * Ensure RPC endpoints in `config.yaml` are reachable.
 * Verify the metrics server is running on `$METRICS_PORT`.
 
->>>>>>> 8e92f9e8
 
 ---
 
