--- conflicted
+++ resolved
@@ -13,13 +13,10 @@
 def _live_classify(intent: Dict[str, Any]) -> str:
     """Use OpenAI to classify intent if configured."""
     try:
-<<<<<<< HEAD
+
         import openai as openai_module
         openai_client = cast(Any, openai_module)
-=======
-        import openai
->>>>>>> 90362d50
-
+    
         api_key = os.getenv("OPENAI_API_KEY")
         if not api_key:
             raise RuntimeError("OPENAI_API_KEY not set")
@@ -28,11 +25,8 @@
             "Predict the optimal execution domain or venue for this intent: "
             f"{intent}"
         )
-<<<<<<< HEAD
         resp = openai_client.ChatCompletion.create(
-=======
-        resp = openai.ChatCompletion.create(  # type: ignore[attr-defined]
->>>>>>> 90362d50
+
             model=os.getenv("INTENT_MODEL", "gpt-4o"),
             messages=[{"role": "user", "content": prompt}],
         )
