"""Tests for the kill switch environment and file triggers."""

<<<<<<< HEAD
import sys
from pathlib import Path
import os
import json
sys.path.insert(0, str(Path(__file__).resolve().parents[1]))
=======
import sys; import pathlib; sys.path.insert(0, str(pathlib.Path(__file__).resolve().parents[1]))
import json
>>>>>>> 4aea7ace
import importlib

import core.tx_engine.kill_switch as ks


def test_env_triggers_kill_switch(tmp_path, monkeypatch):
    log_file = tmp_path / "log.json"
    flag_file = tmp_path / "flag.txt"
    monkeypatch.setenv("KILL_SWITCH_LOG_FILE", str(log_file))
    monkeypatch.setenv("KILL_SWITCH_FLAG_FILE", str(flag_file))
    monkeypatch.setenv("KILL_SWITCH", "1")
    importlib.reload(ks)

    ks.init_kill_switch()
    assert ks.kill_switch_triggered() is True

    ks.record_kill_event("test_env")
    data = [json.loads(l) for l in log_file.read_text().splitlines()]
    assert data[0]["triggered_by"] == "env"
    assert data[0]["origin_module"] == "test_env"
    assert data[0]["kill_event"] is True
    assert "timestamp" in data[0]


def test_file_triggers_kill_switch(tmp_path, monkeypatch):
    log_file = tmp_path / "log.json"
    flag_file = tmp_path / "flag.txt"
    monkeypatch.setenv("KILL_SWITCH_LOG_FILE", str(log_file))
    monkeypatch.setenv("KILL_SWITCH_FLAG_FILE", str(flag_file))
    monkeypatch.delenv("KILL_SWITCH", raising=False)
    importlib.reload(ks)

    flag_file.write_text("1")

    ks.init_kill_switch()
    assert ks.kill_switch_triggered() is True

    ks.record_kill_event("test_file")
    data = [json.loads(l) for l in log_file.read_text().splitlines()]
    assert data[0]["triggered_by"] == "file"
    assert data[0]["origin_module"] == "test_file"

<|MERGE_RESOLUTION|>--- conflicted
+++ resolved
@@ -1,15 +1,12 @@
 """Tests for the kill switch environment and file triggers."""
 
-<<<<<<< HEAD
+
 import sys
 from pathlib import Path
 import os
 import json
 sys.path.insert(0, str(Path(__file__).resolve().parents[1]))
-=======
-import sys; import pathlib; sys.path.insert(0, str(pathlib.Path(__file__).resolve().parents[1]))
-import json
->>>>>>> 4aea7ace
+
 import importlib
 
 import core.tx_engine.kill_switch as ks
