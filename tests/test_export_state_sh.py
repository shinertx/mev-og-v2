"""Tests for the export_state.sh disaster recovery script."""

import os
import subprocess
from pathlib import Path
import json
import tarfile

SCRIPT = Path(__file__).resolve().parents[1] / "scripts" / "export_state.sh"


def run_script(args, env):
    return subprocess.run(["bash", str(SCRIPT)] + args, capture_output=True, text=True, env=env, check=True)


def test_export_and_clean(tmp_path):
    logs_dir = tmp_path / "logs"
    state_dir = tmp_path / "state"
    logs_dir.mkdir()
    state_dir.mkdir()
    (logs_dir / "log.txt").write_text("log")
    (state_dir / "state.txt").write_text("state")

    export_dir = tmp_path / "export"
    log_file = tmp_path / "export_log.json"

    env = os.environ.copy()
    env.update({
        "EXPORT_DIR": str(export_dir),
        "EXPORT_LOG_FILE": str(log_file),
        "PWD": str(tmp_path)
    })
    os.chdir(tmp_path)

    run_script([], env)
    archives = list(export_dir.glob("drp_export_*.tar.gz"))
    assert len(archives) == 1
    with tarfile.open(archives[0], "r:gz") as tar:
        names = tar.getnames()
        assert "logs/log.txt" in names or "state/state.txt" in names

    entries = [json.loads(line) for line in log_file.read_text().splitlines()]
    assert entries[-1]["mode"] == "export"

    run_script(["--clean"], env)
    assert not any(logs_dir.iterdir())
    assert not any(state_dir.iterdir())
    entries = [json.loads(line) for line in log_file.read_text().splitlines()]
    assert entries[-1]["mode"] == "clean"


def test_dry_run(tmp_path):
    export_dir = tmp_path / "export"
    log_file = tmp_path / "export_log.json"
    env = os.environ.copy()
    env.update({
        "EXPORT_DIR": str(export_dir),
        "EXPORT_LOG_FILE": str(log_file),
        "PWD": str(tmp_path)
    })
    os.chdir(tmp_path)

    result = run_script(["--dry-run"], env)
    assert "DRY RUN" in result.stdout
    assert not export_dir.exists()
    entries = [json.loads(line) for line in log_file.read_text().splitlines()]
    assert entries[-1]["mode"] == "dry-run"

def test_export_encrypted(tmp_path):
    (tmp_path / "logs").mkdir()
    (tmp_path / "logs" / "log.txt").write_text("log")
    export_dir = tmp_path / "export"
    log_file = tmp_path / "log.json"

    bin_dir = tmp_path / "bin"
    bin_dir.mkdir()
    openssl_path = bin_dir / "openssl"
    openssl_path.write_text(
        "#!/bin/bash\n"
        "while [[ $# -gt 0 ]]; do\n"
        " case \"$1\" in\n"
        "  -in) IN=$2; shift 2;;\n"
        "  -out) OUT=$2; shift 2;;\n"
        "  *) shift;;\n"
        " esac\n"
        "done\n"
        "cp \"$IN\" \"$OUT\"\n"
    )
    openssl_path.chmod(0o755)


    env = os.environ.copy()
<<<<<<< HEAD
    env.update({
        "EXPORT_DIR": str(export_dir),
        "EXPORT_LOG_FILE": str(log_file),
=======

>>>>>>> 8a630282
        "PWD": str(tmp_path),
        "DRP_ENC_KEY": "secret",
        "PATH": f"{bin_dir}:{os.environ.get('PATH', '')}",
    })

    os.chdir(tmp_path)

    run_script([], env)

    archives = list(export_dir.glob("drp_export_*.tar.gz.enc"))
    assert len(archives) == 1
    entries = [json.loads(line) for line in log_file.read_text().splitlines()]
    assert entries[-1]["mode"] == "export"
<|MERGE_RESOLUTION|>--- conflicted
+++ resolved
@@ -90,13 +90,10 @@
 
 
     env = os.environ.copy()
-<<<<<<< HEAD
     env.update({
         "EXPORT_DIR": str(export_dir),
         "EXPORT_LOG_FILE": str(log_file),
-=======
 
->>>>>>> 8a630282
         "PWD": str(tmp_path),
         "DRP_ENC_KEY": "secret",
         "PATH": f"{bin_dir}:{os.environ.get('PATH', '')}",
