"""Tests for the export_state.sh disaster recovery script."""

import os
import subprocess
from pathlib import Path
import json
import tarfile

SCRIPT = Path(__file__).resolve().parents[1] / "scripts" / "export_state.sh"


def run_script(args, env):
    return subprocess.run(["bash", str(SCRIPT)] + args, capture_output=True, text=True, env=env, check=True)


def test_export_and_clean(tmp_path):
    logs_dir = tmp_path / "logs"
    state_dir = tmp_path / "state"
    logs_dir.mkdir()
    state_dir.mkdir()
    (logs_dir / "log.txt").write_text("log")
    (state_dir / "state.txt").write_text("state")

    export_dir = tmp_path / "export"
    log_file = tmp_path / "export_log.json"

    env = os.environ.copy()
    env.update({
        "EXPORT_DIR": str(export_dir),
        "EXPORT_LOG_FILE": str(log_file),
        "PWD": str(tmp_path)
    })
    os.chdir(tmp_path)

    run_script([], env)
    archives = list(export_dir.glob("drp_export_*.tar.gz"))
    assert len(archives) == 1
    with tarfile.open(archives[0], "r:gz") as tar:
        names = tar.getnames()
        assert "logs/log.txt" in names or "state/state.txt" in names

    entries = [json.loads(line) for line in log_file.read_text().splitlines()]
    assert entries[-1]["mode"] == "export"

    run_script(["--clean"], env)
    assert not any(logs_dir.iterdir())
    assert not any(state_dir.iterdir())
    entries = [json.loads(line) for line in log_file.read_text().splitlines()]
    assert entries[-1]["mode"] == "clean"


def test_dry_run(tmp_path):
    export_dir = tmp_path / "export"
    log_file = tmp_path / "export_log.json"
    env = os.environ.copy()
    env.update({
        "EXPORT_DIR": str(export_dir),
        "EXPORT_LOG_FILE": str(log_file),
        "PWD": str(tmp_path)
    })
    os.chdir(tmp_path)

    result = run_script(["--dry-run"], env)
    assert "DRY RUN" in result.stdout
    assert not export_dir.exists()
    entries = [json.loads(line) for line in log_file.read_text().splitlines()]
    assert entries[-1]["mode"] == "dry-run"

def test_export_encrypted(tmp_path):
    (tmp_path / "logs").mkdir()
    (tmp_path / "logs" / "log.txt").write_text("log")
    export_dir = tmp_path / "export"
    log_file = tmp_path / "log.json"

    bin_dir = tmp_path / "bin"
    bin_dir.mkdir()
    openssl_path = bin_dir / "openssl"
    openssl_path.write_text(
        "#!/bin/bash\n"
        "while [[ $# -gt 0 ]]; do\n"
        " case \"$1\" in\n"
        "  -in) IN=$2; shift 2;;\n"
        "  -out) OUT=$2; shift 2;;\n"
        "  *) shift;;\n"
        " esac\n"
        "done\n"
        "cp \"$IN\" \"$OUT\"\n"
    )
    openssl_path.chmod(0o755)


    env = os.environ.copy()
<<<<<<< HEAD
    env.update(
        {
            "EXPORT_DIR": str(export_dir),
            "EXPORT_LOG_FILE": str(log_file),
            "PWD": str(tmp_path),
            "DRP_ENC_KEY": "secret",
            "PATH": f"{bin_dir}:{os.environ.get('PATH', '')}",
        }
    )
=======
    env.update({
        "EXPORT_DIR": str(export_dir),
        "EXPORT_LOG_FILE": str(log_file),
        "PWD": str(tmp_path),
        "DRP_ENC_KEY": "secret",
        "PATH": f"{bin_dir}:{os.environ.get('PATH', '')}",
    })
>>>>>>> 6cdfee5c
    os.chdir(tmp_path)

    run_script([], env)

    archives = list(export_dir.glob("drp_export_*.tar.gz.enc"))
    assert len(archives) == 1
    entries = [json.loads(line) for line in log_file.read_text().splitlines()]
    assert entries[-1]["mode"] == "export"
<|MERGE_RESOLUTION|>--- conflicted
+++ resolved
@@ -90,7 +90,7 @@
 
 
     env = os.environ.copy()
-<<<<<<< HEAD
+
     env.update(
         {
             "EXPORT_DIR": str(export_dir),
@@ -100,15 +100,7 @@
             "PATH": f"{bin_dir}:{os.environ.get('PATH', '')}",
         }
     )
-=======
-    env.update({
-        "EXPORT_DIR": str(export_dir),
-        "EXPORT_LOG_FILE": str(log_file),
-        "PWD": str(tmp_path),
-        "DRP_ENC_KEY": "secret",
-        "PATH": f"{bin_dir}:{os.environ.get('PATH', '')}",
-    })
->>>>>>> 6cdfee5c
+
     os.chdir(tmp_path)
 
     run_script([], env)
