"""Tests for the export_state.sh disaster recovery script."""

import os
import subprocess
from pathlib import Path
import json
import tarfile

SCRIPT = Path(__file__).resolve().parents[1] / "scripts" / "export_state.sh"


def run_script(args, env):
    return subprocess.run(["bash", str(SCRIPT)] + args, capture_output=True, text=True, env=env, check=True)


def test_export_and_clean(tmp_path):
    logs_dir = tmp_path / "logs"
    state_dir = tmp_path / "state"
    logs_dir.mkdir()
    state_dir.mkdir()
    (logs_dir / "log.txt").write_text("log")
    (state_dir / "state.txt").write_text("state")

    export_dir = tmp_path / "export"
    log_file = tmp_path / "export_log.json"

    env = os.environ.copy()
    env.update({
        "EXPORT_DIR": str(export_dir),
        "EXPORT_LOG_FILE": str(log_file),
        "PWD": str(tmp_path)
    })
    os.chdir(tmp_path)

    run_script([], env)
    archives = list(export_dir.glob("drp_export_*.tar.gz"))
    assert len(archives) == 1
    with tarfile.open(archives[0], "r:gz") as tar:
        names = tar.getnames()
        assert "logs/log.txt" in names or "state/state.txt" in names

    entries = [json.loads(line) for line in log_file.read_text().splitlines()]
    assert entries[-1]["mode"] == "export"

    run_script(["--clean"], env)
    assert not any(logs_dir.iterdir())
    assert not any(state_dir.iterdir())
    entries = [json.loads(line) for line in log_file.read_text().splitlines()]
    assert entries[-1]["mode"] == "clean"


def test_dry_run(tmp_path):
    export_dir = tmp_path / "export"
    log_file = tmp_path / "export_log.json"
    env = os.environ.copy()
    env.update({
        "EXPORT_DIR": str(export_dir),
        "EXPORT_LOG_FILE": str(log_file),
        "PWD": str(tmp_path)
    })
    os.chdir(tmp_path)

    result = run_script(["--dry-run"], env)
    assert "DRY RUN" in result.stdout
    assert not export_dir.exists()
    entries = [json.loads(line) for line in log_file.read_text().splitlines()]
    assert entries[-1]["mode"] == "dry-run"

def test_export_encrypted(tmp_path):
    (tmp_path / "logs").mkdir()
    (tmp_path / "logs" / "log.txt").write_text("log")
    export_dir = tmp_path / "export"
    log_file = tmp_path / "log.json"

    bin_dir = tmp_path / "bin"
    bin_dir.mkdir()
    openssl_path = bin_dir / "openssl"
    openssl_path.write_text(
        "#!/bin/bash\n"
        "while [[ $# -gt 0 ]]; do\n"
        " case \"$1\" in\n"
        "  -in) IN=$2; shift 2;;\n"
        "  -out) OUT=$2; shift 2;;\n"
        "  *) shift;;\n"
        " esac\n"
        "done\n"
        "cp \"$IN\" \"$OUT\"\n"
    )
    openssl_path.chmod(0o755)


    env = os.environ.copy()

<<<<<<< HEAD
    env.update(
        {
            "EXPORT_DIR": str(export_dir),
            "EXPORT_LOG_FILE": str(log_file),
            "PWD": str(tmp_path),
            "DRP_ENC_KEY": "secret",
            "PATH": f"{bin_dir}:{os.environ.get('PATH', '')}",
        }
    )
=======
        "PWD": str(tmp_path),
        "DRP_ENC_KEY": "secret",
        "PATH": f"{bin_dir}:{os.environ.get('PATH', '')}",
    })
>>>>>>> 8a630282

    os.chdir(tmp_path)

    run_script([], env)

    archives = list(export_dir.glob("drp_export_*.tar.gz.enc"))
    assert len(archives) == 1
    entries = [json.loads(line) for line in log_file.read_text().splitlines()]
    assert entries[-1]["mode"] == "export"
<|MERGE_RESOLUTION|>--- conflicted
+++ resolved
@@ -91,7 +91,6 @@
 
     env = os.environ.copy()
 
-<<<<<<< HEAD
     env.update(
         {
             "EXPORT_DIR": str(export_dir),
@@ -101,12 +100,7 @@
             "PATH": f"{bin_dir}:{os.environ.get('PATH', '')}",
         }
     )
-=======
-        "PWD": str(tmp_path),
-        "DRP_ENC_KEY": "secret",
-        "PATH": f"{bin_dir}:{os.environ.get('PATH', '')}",
-    })
->>>>>>> 8a630282
+
 
     os.chdir(tmp_path)
 
