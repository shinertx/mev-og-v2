"""Tests for TransactionBuilder and associated kill switch logic."""
<<<<<<< HEAD
import os
=======

>>>>>>> 4aea7ace
import json
from pathlib import Path
import sys

sys.path.insert(0, str(Path(__file__).resolve().parents[1]))

import pytest

from core.tx_engine.builder import TransactionBuilder, HexBytes
from core.tx_engine.nonce_manager import NonceManager
<<<<<<< HEAD
from core.tx_engine.kill_switch import kill_switch_triggered
=======
>>>>>>> 4aea7ace


class DummyEth:
    def __init__(self):
        self.sent = []

    def estimate_gas(self, tx):
        return 21000

    def get_transaction_count(self, address):
        return 0

    def send_raw_transaction(self, tx):
        self.sent.append(tx)
        return b"hash" + tx[-2:]

    class account:
        @staticmethod
        def decode_transaction(tx):
            return {}


class DummyWeb3:
    def __init__(self):
        self.eth = DummyEth()


def test_gas_estimation_and_nonce(tmp_path):
    web3 = DummyWeb3()
    nm = NonceManager(web3, cache_file=str(tmp_path / "nonce.json"))
    builder = TransactionBuilder(web3, nm, log_path=tmp_path / "log.json")

    tx = HexBytes(b"\x01\x02")
    result = builder.send_transaction(tx, "0xabc")
    assert result.startswith(b"hash")
    # nonce should increment
    assert nm.get_nonce("0xabc") == 1

    # log written
    log_lines = Path(tmp_path / "log.json").read_text().strip().split("\n")
    entry = json.loads(log_lines[0])
    assert entry["gas_estimate"] == int(21000 * 1.2)
    assert entry["status"] == "sent"


def test_kill_switch(tmp_path, monkeypatch):
    web3 = DummyWeb3()
    nm = NonceManager(web3, cache_file=str(tmp_path / "nonce.json"))
    builder = TransactionBuilder(web3, nm, log_path=tmp_path / "log.json")
    kill_log = tmp_path / "kill.json"
    err_log = tmp_path / "errors.log"
    monkeypatch.setenv("KILL_SWITCH", "1")
    monkeypatch.setenv("KILL_SWITCH_LOG_FILE", str(kill_log))
    monkeypatch.setenv("ERROR_LOG_FILE", str(err_log))
    with pytest.raises(RuntimeError):
        builder.send_transaction(HexBytes(b"\x01"), "0xdef")
    entries = [json.loads(l) for l in kill_log.read_text().splitlines()]
    assert entries[-1]["origin_module"] == "TransactionBuilder"
    err_lines = err_log.read_text().splitlines()
    assert err_lines
    monkeypatch.delenv("KILL_SWITCH")<|MERGE_RESOLUTION|>--- conflicted
+++ resolved
@@ -1,9 +1,7 @@
 """Tests for TransactionBuilder and associated kill switch logic."""
-<<<<<<< HEAD
+
 import os
-=======
 
->>>>>>> 4aea7ace
 import json
 from pathlib import Path
 import sys
@@ -14,10 +12,9 @@
 
 from core.tx_engine.builder import TransactionBuilder, HexBytes
 from core.tx_engine.nonce_manager import NonceManager
-<<<<<<< HEAD
+
 from core.tx_engine.kill_switch import kill_switch_triggered
-=======
->>>>>>> 4aea7ace
+
 
 
 class DummyEth:
