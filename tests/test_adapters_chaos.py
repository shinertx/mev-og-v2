import sys
from pathlib import Path
import types
import importlib.util
<<<<<<< HEAD
import json
=======
from types import ModuleType, SimpleNamespace
from typing import Any
>>>>>>> 013e613f

import pytest

sys.path.insert(0, str(Path(__file__).resolve().parents[1]))


class DummyOps:
    msgs: list[str]

    def __init__(self) -> None:
        self.msgs = []

    def notify(self, msg: str) -> None:
        self.msgs.append(msg)


BASE = Path(__file__).resolve().parents[1]

def _load(name: str, rel: str) -> ModuleType:
    spec = importlib.util.spec_from_file_location(name, BASE / rel)
    if spec is None or spec.loader is None:
        raise AssertionError("module spec missing")
    mod = importlib.util.module_from_spec(spec)
    sys.modules[name] = mod
    spec.loader.exec_module(mod)
    return mod



def _dummy_response(data: Any | None = None) -> Any:
    class Resp:
        status_code = 200

        def raise_for_status(self) -> None:
            return None

        def json(self) -> Any:
            return data or {}

    return Resp()


@pytest.fixture
def log_env(tmp_path: Path, monkeypatch: pytest.MonkeyPatch) -> Path:
    monkeypatch.setenv("ERROR_LOG_FILE", str(tmp_path / "errors.log"))
    core_stub: Any = types.ModuleType("core")
    setattr(core_stub, "logger", __import__("core.logger", fromlist=[""]))
    monkeypatch.setitem(sys.modules, "core", core_stub)
    hb: Any = types.ModuleType("hexbytes")
    setattr(hb, "HexBytes", bytes)
    monkeypatch.setitem(sys.modules, "hexbytes", hb)
    rl: Any = types.ModuleType("core.rate_limiter")
    class RateLimiter:
        def __init__(self, rate: int) -> None:
            return None

        def wait(self) -> None:
            return None

    setattr(rl, "RateLimiter", RateLimiter)
    monkeypatch.setitem(sys.modules, "core.rate_limiter", rl)
    ss: Any = types.ModuleType("core.strategy_scoreboard")
    class SignalProvider:
        pass
    setattr(ss, "SignalProvider", SignalProvider)
    monkeypatch.setitem(sys.modules, "core.strategy_scoreboard", ss)
    return tmp_path


def _setup_requests(
    monkeypatch: pytest.MonkeyPatch, success_url: str, data: Any | None = None
) -> None:
    def fake_get(url: str, *a: Any, **k: Any) -> Any:
        if success_url in url:
            return _dummy_response(data or {"ok": True})
        raise RuntimeError("fail")

    def fake_post(url: str, *a: Any, **k: Any) -> Any:
        if success_url in url:
            return _dummy_response(data or {"ok": True})
        raise RuntimeError("fail")

    monkeypatch.setitem(
        sys.modules,
        "requests",
        SimpleNamespace(get=fake_get, post=fake_post),
    )


def test_dex_adapter_fallback(
    monkeypatch: pytest.MonkeyPatch, log_env: Path
) -> None:
    _setup_requests(monkeypatch, "alt", {"ok": True})
    ops = DummyOps()
    DEXAdapter = _load("dex_adapter", "adapters/dex_adapter.py").DEXAdapter
    adapter = DEXAdapter("http://bad", alt_api_url="http://alt", ops_agent=ops)
    data = adapter.get_quote("ETH", "USDC", 1, simulate_failure="network")
    assert data.get("ok") is True
    assert adapter.failures == 0


<<<<<<< HEAD
def test_multi_endpoint_fallback(monkeypatch, log_env):
    calls = []

    def fake_get(url, *a, **k):
        calls.append(url)
        if "alt2" in url:
            return _dummy_response({"ok": True})
        raise RuntimeError("fail")

    monkeypatch.setitem(
        sys.modules,
        "requests",
        types.SimpleNamespace(get=fake_get, post=fake_get),
    )
    ops = DummyOps()
    DEXAdapter = _load("dex_adapter", "adapters/dex_adapter.py").DEXAdapter
    monkeypatch.setattr("random.sample", lambda l, k: l)
    adapter = DEXAdapter(
        "http://bad",
        alt_api_urls=["http://alt1", "http://alt2"],
        ops_agent=ops,
    )
    data = adapter.get_quote("ETH", "USDC", 1, simulate_failure="network")
    assert data.get("ok") is True
    assert any("alt1" in c for c in calls)


def test_cex_adapter_circuit(monkeypatch, log_env):
=======
def test_cex_adapter_circuit(
    monkeypatch: pytest.MonkeyPatch, log_env: Path
) -> None:
>>>>>>> 013e613f
    _setup_requests(monkeypatch, "alt", {"ok": True})
    ops = DummyOps()
    CEXAdapter = _load("cex_adapter", "adapters/cex_adapter.py").CEXAdapter
    adapter = CEXAdapter(
        "http://bad",
        "k",
        alt_api_url="http://alt",
        ops_agent=ops,
        fail_threshold=1,
    )
    with pytest.raises(RuntimeError):
        adapter.get_balance(simulate_failure="network")
    assert adapter.failures == 1


def test_bridge_adapter_manual(
    monkeypatch: pytest.MonkeyPatch, log_env: Path
) -> None:
    _setup_requests(monkeypatch, "alt", {"ok": True})
    ops = DummyOps()
    BridgeAdapter = _load("bridge_adapter", "adapters/bridge_adapter.py").BridgeAdapter
    adapter = BridgeAdapter("http://bad", alt_api_url="http://alt", ops_agent=ops)
    data = adapter.bridge("eth", "arb", "ETH", 1, simulate_failure="network")
    assert data.get("ok") is True


def test_pool_scanner_downtime(
    monkeypatch: pytest.MonkeyPatch, log_env: Path
) -> None:
    _setup_requests(monkeypatch, "alt", [{"pool": "bad", "domain": "x"}])
    ops = DummyOps()
    PoolScanner = _load("pool_scanner", "adapters/pool_scanner.py").PoolScanner
    scanner = PoolScanner("http://bad", alt_api_url="http://alt", ops_agent=ops)
    pools = scanner.scan(simulate_failure="downtime")
    assert pools and pools[0].pool == "bad"


def test_mempool_monitor_rpc(
    monkeypatch: pytest.MonkeyPatch, log_env: Path
) -> None:
    ops = DummyOps()
    MempoolMonitor = _load("mempool_monitor", "core/mempool_monitor.py").MempoolMonitor
    monitor = MempoolMonitor(None, ops_agent=ops, fail_threshold=1)
    assert monitor.listen_bridge_txs(simulate_failure="rpc") == []


def test_alpha_signal(
    monkeypatch: pytest.MonkeyPatch, log_env: Path
) -> None:
    _setup_requests(monkeypatch, "alt", {"ok": True})
    ops = DummyOps()
    DuneAnalyticsAdapter = _load("alpha_signals", "adapters/alpha_signals.py").DuneAnalyticsAdapter
    WhaleAlertAdapter = _load("alpha_signals", "adapters/alpha_signals.py").WhaleAlertAdapter
    dune = DuneAnalyticsAdapter(
        "http://bad",
        "k",
        "q",
        alt_api_url="http://alt",
        ops_agent=ops,
    )
    data = dune.fetch(simulate_failure="network")
    assert data == {}
    whale = WhaleAlertAdapter(
        "http://bad",
        "k",
        alt_api_url="http://alt",
        ops_agent=ops,
    )
    data2 = whale.fetch(simulate_failure="network")
    assert data2 == {"whale_flow": 0.0}


def test_chaos_scheduler(monkeypatch, tmp_path, log_env):
    _setup_requests(monkeypatch, "alt")
    scheduler = _load("chaos_scheduler", "infra/sim_harness/chaos_scheduler.py")
    monkeypatch.setenv("CHAOS_ADAPTERS", "dex")
    monkeypatch.setenv("CHAOS_MODES", "network")
    monkeypatch.setenv("CHAOS_SCHED_LOG", str(tmp_path / "sched.json"))
    monkeypatch.setenv("CHAOS_METRICS", str(tmp_path / "metrics.json"))
    scheduler.run_once()
    metrics = json.loads(Path(tmp_path / "metrics.json").read_text())
    assert metrics["dex"]["failures"] >= 1


if __name__ == "__main__":
    import argparse

    parser = argparse.ArgumentParser()
    parser.add_argument("--simulate", default="")
    args = parser.parse_args()
    if args.simulate == "bridge_downtime":
        BridgeAdapter = _load("bridge_adapter", "adapters/bridge_adapter.py").BridgeAdapter
        BridgeAdapter("http://x").bridge("e", "a", "T", 1, simulate_failure="downtime")
    elif args.simulate:
        print("unknown simulation")
<|MERGE_RESOLUTION|>--- conflicted
+++ resolved
@@ -2,12 +2,8 @@
 from pathlib import Path
 import types
 import importlib.util
-<<<<<<< HEAD
 import json
-=======
-from types import ModuleType, SimpleNamespace
-from typing import Any
->>>>>>> 013e613f
+
 
 import pytest
 
@@ -107,9 +103,7 @@
     data = adapter.get_quote("ETH", "USDC", 1, simulate_failure="network")
     assert data.get("ok") is True
     assert adapter.failures == 0
-
-
-<<<<<<< HEAD
+    
 def test_multi_endpoint_fallback(monkeypatch, log_env):
     calls = []
 
@@ -138,11 +132,7 @@
 
 
 def test_cex_adapter_circuit(monkeypatch, log_env):
-=======
-def test_cex_adapter_circuit(
-    monkeypatch: pytest.MonkeyPatch, log_env: Path
-) -> None:
->>>>>>> 013e613f
+
     _setup_requests(monkeypatch, "alt", {"ok": True})
     ops = DummyOps()
     CEXAdapter = _load("cex_adapter", "adapters/cex_adapter.py").CEXAdapter
