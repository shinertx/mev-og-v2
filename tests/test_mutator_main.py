"""Tests for the mutation cycle orchestrator."""

import sys
import pathlib
sys.path.insert(0, str(pathlib.Path(__file__).resolve().parents[1]))

import json
<<<<<<< HEAD
from pathlib import Path
=======
>>>>>>> 4aea7ace

import ai.mutator.main as mut_main


def test_mutation_cycle(monkeypatch, tmp_path):
    logs = tmp_path / "logs"
    logs.mkdir()
    (logs / "good.json").write_text(json.dumps({"opportunity": True, "spread": 1.0}) + "\n")
    (logs / "bad.json").write_text(json.dumps({"error": "fail"}) + "\n")

    strat_dir = tmp_path / "strategies" / "good"
    strat_dir.mkdir(parents=True)
    (strat_dir / "__init__.py").write_text("")
    (strat_dir / "strategy.py").write_text(
        "class Good:\n" "    def __init__(self, pools=None):\n        pass\n" "    def mutate(self, params):\n        pass\n"
    )
    sys.path.insert(0, str(tmp_path))

    monkeypatch.setenv("ERROR_LOG_FILE", str(logs / "errors.log"))
    monkeypatch.setenv("FOUNDER_APPROVED", "1")

    monkeypatch.setattr(mut_main.AuditAgent, "run_online_audit", lambda self, prompt: "ok")

    def fake_run(cmd, check, capture_output=True, text=True):
        class R:
            stderr = ""
        return R()

    monkeypatch.setattr(mut_main.subprocess, "run", fake_run)

    promos = []

    def fake_promote(src, dst, approved, evidence=None):
        promos.append((src, dst, approved))
        return True

    monkeypatch.setattr(mut_main, "promote_strategy", fake_promote)

    runner = mut_main.MutationRunner(repo_root=str(tmp_path), logs_dir=str(logs))
    runner.run_cycle()

    assert promos
    assert (logs / "errors.log").exists()<|MERGE_RESOLUTION|>--- conflicted
+++ resolved
@@ -5,10 +5,9 @@
 sys.path.insert(0, str(pathlib.Path(__file__).resolve().parents[1]))
 
 import json
-<<<<<<< HEAD
+
 from pathlib import Path
-=======
->>>>>>> 4aea7ace
+
 
 import ai.mutator.main as mut_main
 
