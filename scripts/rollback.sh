--- conflicted
+++ resolved
@@ -52,7 +52,6 @@
     exit 1
 fi
 
-<<<<<<< HEAD
 # decrypt if needed
 if [[ "$ARCHIVE" == *.enc ]]; then
     if [[ -z "${DRP_ENC_KEY:-}" ]]; then
@@ -70,20 +69,11 @@
         ARCHIVE="${ARCHIVE%.enc}"
     else
         echo "No openssl or gpg available for decryption" >&2
-=======
-if [[ -n "$EXPECTED_SHA256" ]]; then
-    ACTUAL_SHA256=$(sha256sum "$ARCHIVE" | awk '{print $1}')
-    if [[ "$ACTUAL_SHA256" != "$EXPECTED_SHA256" ]]; then
-        mkdir -p "$(dirname "$LOG_FILE")"
-        echo "$TIMESTAMP rollback_failed checksum_mismatch" >> "$LOG_FILE"
-        log_event "failed" "$ARCHIVE"
-        echo "Archive integrity check failed" >&2
->>>>>>> d17a3ff4
+
         exit 1
     fi
 fi
 
-<<<<<<< HEAD
 if [[ "$ARCHIVE" == *.gpg ]]; then
     if [[ -z "${DRP_ENC_KEY:-}" ]]; then
         echo "DRP_ENC_KEY required for decryption" >&2
@@ -106,32 +96,7 @@
 
 # Extract archive relative to repo root
  tar -xzf "$ARCHIVE"
-=======
-TMP_DIR=$(mktemp -d)
 
-# Validate archive paths before extraction
-while IFS= read -r entry; do
-    if [[ "$entry" == /* || "$entry" == *"../"* || "$entry" == *".." ]]; then
-        mkdir -p "$(dirname "$LOG_FILE")"
-        echo "$TIMESTAMP rollback_failed invalid_path" >> "$LOG_FILE"
-        log_event "failed" "$ARCHIVE"
-        echo "Invalid path in archive: $entry" >&2
-        rm -rf "$TMP_DIR"
-
-        exit 1
-    fi
-done < <(tar -tzf "$ARCHIVE")
-
-tar -xzf "$ARCHIVE" -C "$TMP_DIR"
-
-shopt -s dotglob
-cp -a "$TMP_DIR"/* "$PWD"/
-shopt -u dotglob
-
-rm -rf "$TMP_DIR"
-
-
->>>>>>> d17a3ff4
 log_event "restore" "$ARCHIVE"
 mkdir -p "$(dirname "$LOG_FILE")"
 echo "$TIMESTAMP restored $ARCHIVE" >> "$LOG_FILE"