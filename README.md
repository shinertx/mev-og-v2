# mev-og-v2

## Mission

MEV-OG is an AI-native, adversarial crypto trading system built to compound $5K → $10M+ via simulation-first Maximal Extractable Value (MEV), cross-domain arbitrage, liquidations, and flash loan exploitation.

> Fully autonomous. AI-CTO operated. Founder-controlled capital gates only.

---

## Table of Contents

- [System Architecture](#system-architecture)
- [Modules](#modules)
- [Environment Configuration](#environment-configuration)
- [Strategy Runbooks](#strategy-runbooks)
- [Mutation Workflow](#mutation-workflow)
- [DRP Recovery](#drp-recovery)
- [CI/CD](#cicd--canary-deployment)

## System Architecture

- **Language:** Rust (execution bots), Python (AI orchestration, analysis)
- **Infra:** Docker, Terraform, GitHub Actions CI/CD
- **Simulation/Test:** Foundry/Hardhat, Anvil forked-mainnet, chaos sim
- **Monitoring:** Prometheus, Grafana, Discord/Telegram bot alerts
- **AI/LLM:** Codex (codegen, mutation), GPT (audit, anomaly detection)
- **Online Audit:** `AuditAgent.run_online_audit` uses OpenAI GPT when `OPENAI_API_KEY` is set
- **Security:** Kill switch, circuit breakers, replay defense, key rotation
- **Recovery:** DRP + 1-hour restore snapshot from logs/state

---

## Modules

| Module | Status | Description |
|--------|--------|-------------|
| `strategies/cross_domain_arb` | 🚧 In progress | Cross-rollup + L1-L2 arbitrage execution bot |
| `strategies/cross_rollup_superbot` | 🚧 In progress | Advanced cross-rollup sandwich/arb with DRP and mutation |
| `strategies/l3_app_rollup_mev` | 🚧 In progress | L3/app-rollup sandwiches and bridge-race MEV |
| `strategies/l3_sequencer_mev` | 🚧 In progress | L3 sequencer sandwich and reorg arbitrage |
| `strategies/nft_liquidation` | 🚧 In progress | NFT lending liquidation sniping |
| `strategies/rwa_settlement` | 🚧 In progress | Cross-venue RWA settlement |
| `infra/sim_harness` | ✅ | Simulates forks, chaos, and tx latency/failure |
| `ai/mutator` | ✅ | Self-prunes, mutates, and re-tunes strategies |
| `ai/mutator/main.py` | ✅ | Orchestrates AI mutation cycles and audit-driven promotion |
| `ai/promote.py` | ✅ | Handles founder-gated promotion and rollback |
| `core/tx_engine` | 🚧 | Gas/timing-safe tx builder with kill switch logic |
| `core/oracles` | ✅ | Price, intention, and RWA feeds |
| `core/metrics` | ✅ | Prometheus-style metrics server |
| `agents/ops_agent.py` | ✅ | Health monitoring and alerts |
| `agents/capital_lock.py` | ✅ | Drawdown and loss gating |
| `agents/agent_registry.py` | ✅ | Inter-agent shared state |
| `adapters/cex_adapter.py` | ✅ | Sample CEX HTTP adapter |
| `adapters/dex_adapter.py` | ✅ | DEX aggregator interface |
| `adapters/bridge_adapter.py` | ✅ | Token bridge API wrapper |

---

## Live Rules & Guarantees

- No code deploys without passing forked sim + chaos test.
- All modules are self-logging, hot-swappable, and DRP-recoverable.
- No key access, scaling, or mutation without founder sign-off.
- One-command audit export available (`scripts/export_state.sh`).

---

## Founder Runbook

Follow this sequence to operate MEV-OG locally.

1. **Install dependencies**
   ```bash
   poetry install
   docker compose up
   ```
2. **Configure `.env`** – copy `.env.example` then set
   `FOUNDER_APPROVED`, `KILL_SWITCH`, `OPENAI_API_KEY` and `METRICS_PORT`.
3. **Copy and customize `config.example.yaml`**
   ```bash
   cp config.example.yaml config.yaml
   # edit config.yaml to match your environment
   ```
4. **Run fork simulations for each strategy**
   ```bash
   bash scripts/simulate_fork.sh --target=strategies/<module>
   ```
5. **Run tests**
   ```bash
   pytest -v
   foundry test
   ```
6. **Execute the mutation workflow**
   ```bash
   python ai/mutator/main.py
   ```
7. **Promote when checks pass**
   ```bash
   python ai/promote.py
   ```
8. **Export state**
   ```bash
   bash scripts/export_state.sh
   ```
9. **Roll back if needed**
   ```bash
   bash scripts/rollback.sh
   ```

Start the metrics endpoint with:
```bash
python -m core.metrics --port $METRICS_PORT
```
and point Prometheus to `http://localhost:$METRICS_PORT/metrics` for monitoring.
If `METRICS_TOKEN` is set, include `Authorization: Bearer $METRICS_TOKEN` in
requests.

### Environment & Configuration

MEV-OG reads settings from a `.env` file and `config.yaml`. Use
`config.example.yaml` as a template. Key variables include:

```
OPENAI_API_KEY=<your-openai-key>          # Enables online audits
FOUNDER_APPROVED=0                        # 1 allows promotion
RPC_ETHEREUM_URL=<https://mainnet.ethereum.org>
RPC_ARBITRUM_URL=<https://arbitrum.rpc>
RPC_OPTIMISM_URL=<https://optimism.rpc>
KILL_SWITCH_PATH=/tmp/mev_kill            # File trigger for halt
METRICS_PORT=9102                         # Prometheus server port
METRICS_TOKEN=<optional-token>            # Require auth header if set
```

Additional strategy values:
```
POOL_ETHEREUM=0x8ad599c3a0ff1de082011efddc58f1908eb6e6d8
POOL_ARBITRUM=0xb3f8e4262c5bfcc0a304143cfb33c7a9a64e0fe0
POOL_OPTIMISM=0x85149247691df622eaf1a8bd0c4bd90d38a83a1f
ARB_ALERT_WEBHOOK=<https://discord-or-telegram-webhook>
BRIDGE_COST_ETHEREUM_ARBITRUM=0.0005
```

Update these values when integrating new assets or networks. Bridge cost
variables (e.g., ``BRIDGE_COST_ETHEREUM_ARBITRUM``) control the assumed fee when
moving funds across rollups for `cross_rollup_superbot`.

All environment variables recognised by MEV-OG are listed below. Defaults match
the values used in tests and the simulation harness:

| Variable | Default | Purpose |
|----------|---------|---------|
| `ARB_ALERT_WEBHOOK` | `<none>` | Alert URL for cross_domain_arb |
| `ARB_EXECUTOR_ADDR` | `0x000...` | Executor address for cross_domain_arb |
| `BRIDGE_LATENCY_MAX` | `30` | Max seconds for bridge to finalize |
| `CROSS_ARB_LOG` | `logs/cross_domain_arb.json` | cross_domain_arb log |
| `CROSS_ARB_STATE_POST` | `state/cross_arb_post.json` | DRP snapshot after execution |
| `CROSS_ARB_STATE_PRE` | `state/cross_arb_pre.json` | DRP snapshot before execution |
| `CROSS_ARB_TX_POST` | `state/tx_post.json` | Tx builder snapshot after |
| `CROSS_ARB_TX_PRE` | `state/tx_pre.json` | Tx builder snapshot before |
| `CROSS_ROLLUP_LOG` | `logs/cross_rollup_superbot.json` | cross_rollup_superbot log |
| `ERROR_LOG_FILE` | `logs/errors.log` | Shared error log |
| `DRP_ENC_KEY` | `<none>` | Optional key to encrypt DRP archives |
| `FORK_BLOCK` | `19741234` | Fork block for sim harness |
| `FOUNDER_APPROVED` | `0` | 1 allows promote to production |
| `INTENT_FEED_URL` | `http://localhost:9000` | L3 intent feed |
| `KILL_SWITCH_FLAG_FILE` | `/flags/kill_switch.txt` | Kill switch trigger file |
| `KILL_SWITCH_LOG_FILE` | `/logs/kill_log.json` | Kill switch audit log |
| `L3_APP_EXECUTOR` | `0x000...` | Executor for l3_app_rollup_mev |
| `L3_APP_ROLLUP_LOG` | `logs/l3_app_rollup_mev.json` | l3_app_rollup_mev log |
| `L3_APP_STATE_POST` | `state/l3_app_post.json` | Post DRP snapshot |
| `L3_APP_STATE_PRE` | `state/l3_app_pre.json` | Pre DRP snapshot |
| `L3_APP_TX_POST` | `state/l3_app_tx_post.json` | Tx builder post snapshot |
| `L3_APP_TX_PRE` | `state/l3_app_tx_pre.json` | Tx builder pre snapshot |
| `L3_SEQ_EXECUTOR` | `0x000...` | Executor for l3_sequencer_mev |
| `L3_SEQ_LOG` | `logs/l3_sequencer_mev.json` | l3_sequencer_mev log |
| `L3_SEQ_STATE_POST` | `state/l3_seq_post.json` | Post DRP snapshot |
| `L3_SEQ_STATE_PRE` | `state/l3_seq_pre.json` | Pre DRP snapshot |
| `L3_SEQ_TX_POST` | `state/l3_seq_tx_post.json` | Tx builder post snapshot |
| `L3_SEQ_TX_PRE` | `state/l3_seq_tx_pre.json` | Tx builder pre snapshot |
| `METRICS_PORT` | `8000` | Port for Prometheus metrics |
| `MUTATION_ID` | `dev` | Tag for current mutation cycle |
| `NFT_FEED_URL` | `http://localhost:9000` | NFT liquidation feed |
| `NFT_LIQ_EXECUTOR` | `0x000...` | Executor for nft_liquidation |
| `NFT_LIQ_LOG` | `logs/nft_liquidation.json` | nft_liquidation log |
| `NFT_LIQ_STATE_POST` | `state/nft_liq_post.json` | Post DRP snapshot |
| `NFT_LIQ_STATE_PRE` | `state/nft_liq_pre.json` | Pre DRP snapshot |
| `NFT_LIQ_TX_POST` | `state/nft_liq_tx_post.json` | Tx builder post snapshot |
| `NFT_LIQ_TX_PRE` | `state/nft_liq_tx_pre.json` | Tx builder pre snapshot |
| `OPENAI_API_KEY` | `<none>` | Required for online GPT audits |
| `OPS_ALERT_WEBHOOK` | `<none>` | Webhook for OpsAgent alerts |
| `POOL_ARBITRUM` | `0xb3f8e426...` | Arbitrum pool address |
| `POOL_ETHEREUM` | `0x8ad599c3...` | Ethereum pool address |
| `POOL_L3` | `0x0000000...` | L3 test pool |
| `POOL_OPTIMISM` | `0x8514924...` | Optimism pool address |
| `POOL_ZKSYNC` | `0x0000000...` | zkSync test pool |
| `PRICE_FRESHNESS_SEC` | `30` | Allowed staleness for price feeds |
| `RPC_ARBITRUM_URL` | `http://localhost:8547` | Arbitrum RPC |
| `RPC_ETHEREUM_URL` | `http://localhost:8545` | Ethereum RPC |
| `RPC_OPTIMISM_URL` | `http://localhost:8548` | Optimism RPC |
| `RPC_ZKSYNC_URL` | `http://localhost:8550` | zkSync RPC |
| `RWA_EXECUTOR` | `0x000...` | Executor for rwa_settlement |
| `RWA_FEED_URL` | `http://localhost:9100` | RWA pricing feed |
| `RWA_SETTLE_LOG` | `logs/rwa_settlement.json` | rwa_settlement log |
| `RWA_STATE_POST` | `state/rwa_post.json` | Post DRP snapshot |
| `RWA_STATE_PRE` | `state/rwa_pre.json` | Pre DRP snapshot |
| `RWA_TX_POST` | `state/rwa_tx_post.json` | Tx builder post snapshot |
| `RWA_TX_PRE` | `state/rwa_tx_pre.json` | Tx builder pre snapshot |
| `SUPERBOT_EXECUTOR` | `0x000...` | Executor for cross_rollup_superbot |
| `SUPERBOT_STATE_POST` | `state/superbot_post.json` | Post DRP snapshot |
| `SUPERBOT_STATE_PRE` | `state/superbot_pre.json` | Pre DRP snapshot |
| `SUPERBOT_TX_POST` | `state/superbot_tx_post.json` | Tx builder post snapshot |
| `SUPERBOT_TX_PRE` | `state/superbot_tx_pre.json` | Tx builder pre snapshot |
| `TX_LOG_FILE` | `logs/tx_log.json` | Transaction builder log |
| `ORCH_CONFIG` | `config.yaml` | Orchestrator config file |
| `ORCH_LOGS_DIR` | `logs` | Directory for orchestrator logs |
| `ORCH_MODE` | `dry-run` | Default run mode |
| `WALLET_OPS_LOG` | `logs/wallet_ops.log` | Wallet operations audit log |

### cross_domain_arb Runbook

```bash
# Start metrics server
python -m core.metrics &
# Run fork simulation
bash scripts/simulate_fork.sh --target=strategies/cross_domain_arb
# Run mutation cycle (updates threshold)
python ai/mutator/main.py --logs-dir logs
# Export DRP snapshot
bash scripts/export_state.sh
```

`cross_domain_arb` writes structured logs to `logs/cross_domain_arb.json` and
errors to `logs/errors.log`. DRP state files are controlled by the
`CROSS_ARB_STATE_PRE`, `CROSS_ARB_STATE_POST`, `CROSS_ARB_TX_PRE` and
`CROSS_ARB_TX_POST` environment variables. Metrics are served on
`http://localhost:8000/metrics` for Prometheus to scrape.

### cross_rollup_superbot Runbook

```bash
# Start metrics server
python -m core.metrics --port $METRICS_PORT &
# Run fork simulation
bash scripts/simulate_fork.sh --target=strategies/cross_rollup_superbot
# Run a mutation and audit cycle
python ai/mutator/main.py --logs-dir logs
# Export DRP snapshot and rollback if needed
bash scripts/export_state.sh
bash scripts/rollback.sh --archive=<exported-archive>
```
- `CROSS_ROLLUP_LOG` – log file (defaults to `logs/cross_rollup_superbot.json`)
- `SUPERBOT_STATE_PRE` – pre-trade snapshot (defaults to `state/superbot_pre.json`)
- `SUPERBOT_STATE_POST` – post-trade snapshot (defaults to `state/superbot_post.json`)
- `SUPERBOT_TX_PRE` – pre-bundle TX snapshot (defaults to `state/superbot_tx_pre.json`)
- `SUPERBOT_TX_POST` – post-bundle TX snapshot (defaults to `state/superbot_tx_post.json`)

Paths default under `logs/` or `state/` unless overridden.
### l3_app_rollup_mev Runbook

```bash
# Start metrics server
python -m core.metrics --port $METRICS_PORT &
# Run fork simulation
bash scripts/simulate_fork.sh --target=strategies/l3_app_rollup_mev
# Run a mutation and audit cycle
python ai/mutator/main.py --logs-dir logs
# Export DRP snapshot and rollback if needed
bash scripts/export_state.sh
bash scripts/rollback.sh --archive=<exported-archive>
```
- `L3_APP_ROLLUP_LOG` – log file (defaults to `logs/l3_app_rollup_mev.json`)
- `L3_APP_STATE_PRE` – pre-trade snapshot (defaults to `state/l3_app_pre.json`)
- `L3_APP_STATE_POST` – post-trade snapshot (defaults to `state/l3_app_post.json`)
- `L3_APP_TX_PRE` – pre-bundle TX snapshot (defaults to `state/l3_app_tx_pre.json`)
- `L3_APP_TX_POST` – post-bundle TX snapshot (defaults to `state/l3_app_tx_post.json`)
Paths default under `logs/` or `state/` unless overridden.

### l3_sequencer_mev Runbook

```bash
# Start metrics server
python -m core.metrics --port $METRICS_PORT &
# Run fork simulation
bash scripts/simulate_fork.sh --target=strategies/l3_sequencer_mev
# Run a mutation and audit cycle
python ai/mutator/main.py --logs-dir logs
# Export DRP snapshot and rollback if needed
bash scripts/export_state.sh
bash scripts/rollback.sh --archive=<exported-archive>
```
- `L3_SEQ_LOG` – log file (defaults to `logs/l3_sequencer_mev.json`)
- `L3_SEQ_STATE_PRE` – pre-trade snapshot (defaults to `state/l3_seq_pre.json`)
- `L3_SEQ_STATE_POST` – post-trade snapshot (defaults to `state/l3_seq_post.json`)
- `L3_SEQ_TX_PRE` – pre-bundle TX snapshot (defaults to `state/l3_seq_tx_pre.json`)
- `L3_SEQ_TX_POST` – post-bundle TX snapshot (defaults to `state/l3_seq_tx_post.json`)
Paths default under `logs/` or `state/` unless overridden.

### nft_liquidation Runbook

```bash
# Start metrics server
python -m core.metrics --port $METRICS_PORT &
# Run fork simulation
bash scripts/simulate_fork.sh --target=strategies/nft_liquidation
# Run a mutation and audit cycle
python ai/mutator/main.py --logs-dir logs
# Export DRP snapshot and rollback if needed
bash scripts/export_state.sh
bash scripts/rollback.sh --archive=<exported-archive>
```
- `NFT_LIQ_LOG` – log file (defaults to `logs/nft_liquidation.json`)
- `NFT_LIQ_STATE_PRE` – pre-bid snapshot (defaults to `state/nft_liq_pre.json`)
- `NFT_LIQ_STATE_POST` – post-bid snapshot (defaults to `state/nft_liq_post.json`)
- `NFT_LIQ_TX_PRE` – pre-bundle TX snapshot (defaults to `state/nft_liq_tx_pre.json`)
- `NFT_LIQ_TX_POST` – post-bundle TX snapshot (defaults to `state/nft_liq_tx_post.json`)
Paths default under `logs/` or `state/` unless overridden.

### rwa_settlement Runbook

```bash
# Start metrics server
python -m core.metrics --port $METRICS_PORT &
# Run fork simulation
bash scripts/simulate_fork.sh --target=strategies/rwa_settlement
# Run a mutation and audit cycle
python ai/mutator/main.py --logs-dir logs
# Export DRP snapshot and rollback if needed
bash scripts/export_state.sh
bash scripts/rollback.sh --archive=<exported-archive>
```
- `RWA_SETTLE_LOG` – log file (defaults to `logs/rwa_settlement.json`)
- `RWA_STATE_PRE` – pre-settlement snapshot (defaults to `state/rwa_pre.json`)
- `RWA_STATE_POST` – post-settlement snapshot (defaults to `state/rwa_post.json`)
- `RWA_TX_PRE` – pre-bundle TX snapshot (defaults to `state/rwa_tx_pre.json`)
- `RWA_TX_POST` – post-bundle TX snapshot (defaults to `state/rwa_tx_post.json`)
Paths default under `logs/` or `state/` unless overridden.

### AI Mutation Workflow

1. Collect logs from all strategies.
2. Run `ai/audit_agent.py --mode=offline` and review results.
3. If approved, run `ai/audit_agent.py --mode=online` with `OPENAI_API_KEY`.
4. Execute `ai/mutator/main.py` to generate new parameters.
5. Set `FOUNDER_APPROVED=1` and run `ai/promote.py` to move updated strategies
   into `active/`.
6. Roll back with `ai/promote.rollback` or `scripts/rollback.sh` if needed.

Logs must include `timestamp`, `tx_id`, `strategy_id`, `mutation_id`,
`risk_level` and `block`. All metrics should expose Prometheus endpoints.


`cross_rollup_superbot` logs to `logs/cross_rollup_superbot.json` and shares the
common error log `logs/errors.log`. Metrics are scraped from the same
`/metrics` endpoint.

`l3_app_rollup_mev` logs to `logs/l3_app_rollup_mev.json` and shares the common
error log `logs/errors.log`. Metrics use the global `/metrics` endpoint.
`l3_sequencer_mev` logs to `logs/l3_sequencer_mev.json` and shares the common error log `logs/errors.log`.
`nft_liquidation` logs to `logs/nft_liquidation.json` and shares the common error log `logs/errors.log`.
`rwa_settlement` logs to `logs/rwa_settlement.json` and shares the common error log `logs/errors.log`.

## Mutation Workflow

Run automated mutation cycles and promote only after all checks pass.

```bash
python ai/mutator/main.py
python ai/promote.py  # requires FOUNDER_APPROVED=1
```

main

## CI/CD & Canary Deployment

GitHub Actions workflow `main.yml` runs linting, typing, tests, fork simulations and DRP checks on every push and pull request. Each batch is tagged `canary-<sha>-<date>` and must pass the full suite. Promotion to production requires `FOUNDER_APPROVED=1`.
Type checking uses `mypy --strict` and CI fails on any reported type error.

## DRP Recovery

Run `scripts/rollback.sh` to restore logs, keys and active strategies from the latest archive in `export/`. The script now validates archive contents and extracts in a temporary directory to block path traversal attacks. All events are logged to `logs/rollback.log` and `logs/errors.log`.

## kill_switch.sh Usage

`scripts/kill_switch.sh` manually toggles the system kill switch. By default it
creates a flag file at `/flags/kill_switch.txt` and writes audit entries to
`logs/kill_log.json`.

```bash
# Trigger the kill switch
bash scripts/kill_switch.sh

# Preview actions without modifying state
bash scripts/kill_switch.sh --dry-run

# Remove kill flag and clear environment variable
bash scripts/kill_switch.sh --clean
```

Environment variables `KILL_SWITCH_FLAG_FILE` and `KILL_SWITCH_LOG_FILE` control
the flag and log paths.

## OpsAgent & CapitalLock

`agents/ops_agent.py` runs periodic health checks and pauses all strategies if
any fail. Alerts are sent via `OPS_ALERT_WEBHOOK` and counted by the metrics
server. `agents/capital_lock.py` enforces drawdown and loss limits; founder must
approve unlock actions by setting `FOUNDER_APPROVED=1`.

## Batch Operations

`scripts/batch_ops.py` manages groups of strategies. It supports three actions:

- `promote` – move a strategy from a source directory into the active set.
- `pause` – move a live strategy into the paused directory.
- `rollback` – restore a strategy from the destination directory using the audit trail.

All actions require `FOUNDER_APPROVED=1`. Control where strategies are read from
and written to with `--source-dir`, `--dest-dir` and `--paused-dir`.
See the example call at the end of this README for a typical promotion command.

Example usage:

```bash
python scripts/batch_ops.py promote cross_rollup_superbot --source-dir staging --dest-dir active
```

<<<<<<< HEAD
## Wallet Operations

`scripts/wallet_ops.py` provides gated funding and withdrawal utilities. Every
action logs to `logs/wallet_ops.json` and snapshots state via
`scripts/export_state.sh` before and after execution.

```
python scripts/wallet_ops.py fund --from 0xabc --to 0xdef --amount 1 --dry-run
python scripts/wallet_ops.py withdraw-all --from 0xhot --to 0xbank
python scripts/wallet_ops.py drain-to-cold --from 0xhot --to 0xcold
```

Set `FOUNDER_APPROVED=1` or confirm interactively when prompted. On failure the
script aborts and logs the error.
=======
## Orchestrator CLI

`ai/mutator/main.py` orchestrates dry runs and live trading. Key options:

```
--logs-dir <path>   # strategy log directory
--config <file>     # config path
--dry-run           # run validations only
--mode live|dry-run # override config mode
```

Dry-run example:

```bash
python ai/mutator/main.py --logs-dir logs --dry-run
```

After verifying results, remove `--dry-run` and set `mode: live` in
`config.yaml`. A DRP archive is created automatically.

## Wallet Ops CLI

Use `scripts/wallet_ops.py` to safely fund or drain wallets.

```bash
python scripts/wallet_ops.py deposit 1.0   # fund 1 ETH
python scripts/wallet_ops.py withdraw 0.5  # withdraw 0.5 ETH
```

Actions append to `logs/wallet_ops.log` for auditing.

## Live Trade Checklist

1. `poetry install` and `docker compose up -d`
2. Copy `.env.example` to `.env` and fill RPC keys
3. Copy `config.example.yaml` to `config.yaml`
4. Run `pytest -v` and `foundry test`
5. `bash scripts/simulate_fork.sh --target=strategies/<module>`
6. `python ai/mutator/main.py --dry-run`
7. Review `logs/errors.log` and DRP archive
8. Set `FOUNDER_APPROVED=1` and run `python ai/mutator/main.py --mode live`
9. Check metrics at `http://localhost:$METRICS_PORT/metrics`
10. Drain funds with `wallet_ops.py` if needed

## Troubleshooting / FAQ

- **RPC failures:** confirm endpoints in `config.yaml` and ensure nodes are live.
- **Metrics missing:** run `python -m core.metrics --port $METRICS_PORT`.
- **Promotion blocked:** check `FOUNDER_APPROVED=1` and read `logs/errors.log`.
- **Rollback:** `bash scripts/rollback.sh --archive=<archive>`.

## Green-light Checklist

- Tests and fork simulations pass
- DRP snapshot exported
- Metrics endpoint live
- Wallet balances checked via `wallet_ops.py`
- `FOUNDER_APPROVED=1` set for live mode
>>>>>>> 8e92f9e8
<|MERGE_RESOLUTION|>--- conflicted
+++ resolved
@@ -425,7 +425,6 @@
 python scripts/batch_ops.py promote cross_rollup_superbot --source-dir staging --dest-dir active
 ```
 
-<<<<<<< HEAD
 ## Wallet Operations
 
 `scripts/wallet_ops.py` provides gated funding and withdrawal utilities. Every
@@ -440,7 +439,7 @@
 
 Set `FOUNDER_APPROVED=1` or confirm interactively when prompted. On failure the
 script aborts and logs the error.
-=======
+
 ## Orchestrator CLI
 
 `ai/mutator/main.py` orchestrates dry runs and live trading. Key options:
@@ -498,5 +497,3 @@
 - DRP snapshot exported
 - Metrics endpoint live
 - Wallet balances checked via `wallet_ops.py`
-- `FOUNDER_APPROVED=1` set for live mode
->>>>>>> 8e92f9e8
