--- conflicted
+++ resolved
@@ -163,7 +163,6 @@
 bash scripts/rollback.sh --archive=<exported-archive>
 ```
 
-<<<<<<< HEAD
 ### AI Mutation Workflow
 
 1. Collect logs from all strategies.
@@ -176,7 +175,7 @@
 
 Logs must include `timestamp`, `tx_id`, `strategy_id`, `mutation_id`,
 `risk_level` and `block`. All metrics should expose Prometheus endpoints.
-=======
+
 
 `cross_rollup_superbot` logs to `logs/cross_rollup_superbot.json` and shares the
 common error log `logs/errors.log`. Metrics are scraped from the same
@@ -191,7 +190,7 @@
 python ai/promote.py  # requires FOUNDER_APPROVED=1
 ```
 
->>>>>>> 3e19b4fb
+main
 
 ## CI/CD & Canary Deployment
 
