# mev-og-v2

## Mission

MEV-OG is an AI-native, adversarial crypto trading system built to compound $5K → $10M+ via simulation-first Maximal Extractable Value (MEV), cross-domain arbitrage, liquidations, and flash loan exploitation.

> Fully autonomous. AI-CTO operated. Founder-controlled capital gates only.

---

## Table of Contents

- [System Architecture](#system-architecture)
- [Modules](#modules)
- [Environment Configuration](#environment-configuration)
- [Strategy Runbooks](#strategy-runbooks)
- [Mutation Workflow](#mutation-workflow)
- [DRP Recovery](#drp-recovery)
- [CI/CD](#cicd--canary-deployment)

## System Architecture

- **Language:** Rust (execution bots), Python (AI orchestration, analysis)
- **Infra:** Docker, Terraform, GitHub Actions CI/CD
- **Simulation/Test:** Foundry/Hardhat, Anvil forked-mainnet, chaos sim
- **Monitoring:** Prometheus, Grafana, Discord/Telegram bot alerts
- **AI/LLM:** Codex (codegen, mutation), GPT (audit, anomaly detection)
- **Online Audit:** `AuditAgent.run_online_audit` uses OpenAI GPT when `OPENAI_API_KEY` is set
- **Security:** Kill switch, circuit breakers, replay defense, key rotation
- **Recovery:** DRP + 1-hour restore snapshot from logs/state

---

## Modules

| Module | Status | Description |
|--------|--------|-------------|
| `strategies/cross_domain_arb` | 🚧 In progress | Cross-rollup + L1-L2 arbitrage execution bot |
| `strategies/cross_rollup_superbot` | 🚧 In progress | Advanced cross-rollup sandwich/arb with DRP and mutation |
| `strategies/l3_app_rollup_mev` | 🚧 In progress | L3/app-rollup sandwiches and bridge-race MEV |
| `strategies/l3_sequencer_mev` | 🚧 In progress | L3 sequencer sandwich and reorg arbitrage |
| `strategies/nft_liquidation` | 🚧 In progress | NFT lending liquidation sniping |
| `strategies/rwa_settlement` | 🚧 In progress | Cross-venue RWA settlement |
| `infra/sim_harness` | ✅ | Simulates forks, chaos, and tx latency/failure |
| `ai/mutator` | ✅ | Self-prunes, mutates, and re-tunes strategies |
| `ai/mutator/main.py` | ✅ | Orchestrates AI mutation cycles and audit-driven promotion |
| `ai/promote.py` | ✅ | Handles founder-gated promotion and rollback |
| `core/tx_engine` | 🚧 | Gas/timing-safe tx builder with kill switch logic |
| `core/oracles` | ✅ | Price, intention, and RWA feeds |
| `core/metrics` | ✅ | Prometheus-style metrics server |
| `agents/ops_agent.py` | ✅ | Health monitoring and alerts |
| `agents/capital_lock.py` | ✅ | Drawdown and loss gating |
| `agents/agent_registry.py` | ✅ | Inter-agent shared state |
| `adapters/cex_adapter.py` | ✅ | Sample CEX HTTP adapter |
| `adapters/dex_adapter.py` | ✅ | DEX aggregator interface |
| `adapters/bridge_adapter.py` | ✅ | Token bridge API wrapper |

---

## Live Rules & Guarantees

- No code deploys without passing forked sim + chaos test.
- All modules are self-logging, hot-swappable, and DRP-recoverable.
- No key access, scaling, or mutation without founder sign-off.
- One-command audit export available (`scripts/export_state.sh`).

---

## Founder Runbook

Follow this sequence to operate MEV-OG locally.

1. **Install dependencies**
   ```bash
   poetry install
   docker compose up
   ```
2. **Configure `.env`** – copy `.env.example` then set
   `FOUNDER_APPROVED`, `KILL_SWITCH`, `OPENAI_API_KEY` and `METRICS_PORT`.
3. **Copy and customize `config.example.yaml`**
   ```bash
   cp config.example.yaml config.yaml
   # edit config.yaml to match your environment
   ```
4. **Run fork simulations for each strategy**
   ```bash
   bash scripts/simulate_fork.sh --target=strategies/<module>
   ```
5. **Run tests**
   ```bash
   pytest -v
   foundry test
   ```
6. **Execute the mutation workflow**
   ```bash
   python ai/mutator/main.py
   ```
7. **Promote when checks pass**
   ```bash
   python ai/promote.py
   ```
8. **Export state**
   ```bash
   bash scripts/export_state.sh
   ```
9. **Roll back if needed**
   ```bash
   bash scripts/rollback.sh
   ```

Start the metrics endpoint with:
```bash
python -m core.metrics --port $METRICS_PORT
```
and point Prometheus to `http://localhost:$METRICS_PORT/metrics` for monitoring.
If `METRICS_TOKEN` is set, include `Authorization: Bearer $METRICS_TOKEN` in
requests.

### Environment & Configuration

MEV-OG reads settings from a `.env` file and `config.yaml`. Use
`config.example.yaml` as a template. Key variables include:

```
OPENAI_API_KEY=<your-openai-key>          # Enables online audits
FOUNDER_APPROVED=0                        # 1 allows promotion
RPC_ETHEREUM_URL=<https://mainnet.ethereum.org>
RPC_ARBITRUM_URL=<https://arbitrum.rpc>
RPC_OPTIMISM_URL=<https://optimism.rpc>
KILL_SWITCH_PATH=/tmp/mev_kill            # File trigger for halt
METRICS_PORT=9102                         # Prometheus server port
METRICS_TOKEN=<optional-token>            # Require auth header if set
```

Additional strategy values:
```
POOL_ETHEREUM=0x8ad599c3a0ff1de082011efddc58f1908eb6e6d8
POOL_ARBITRUM=0xb3f8e4262c5bfcc0a304143cfb33c7a9a64e0fe0
POOL_OPTIMISM=0x85149247691df622eaf1a8bd0c4bd90d38a83a1f
ARB_ALERT_WEBHOOK=<https://discord-or-telegram-webhook>
BRIDGE_COST_ETHEREUM_ARBITRUM=0.0005
```

Update these values when integrating new assets or networks. Bridge cost
variables (e.g., ``BRIDGE_COST_ETHEREUM_ARBITRUM``) control the assumed fee when
moving funds across rollups for `cross_rollup_superbot`.

All environment variables recognised by MEV-OG are listed below. Defaults match
the values used in tests and the simulation harness:

| Variable | Default | Purpose |
|----------|---------|---------|
| `ARB_ALERT_WEBHOOK` | `<none>` | Alert URL for cross_domain_arb |
| `ARB_EXECUTOR_ADDR` | `0x000...` | Executor address for cross_domain_arb |
| `BRIDGE_LATENCY_MAX` | `30` | Max seconds for bridge to finalize |
| `CROSS_ARB_LOG` | `logs/cross_domain_arb.json` | cross_domain_arb log |
| `CROSS_ARB_STATE_POST` | `state/cross_arb_post.json` | DRP snapshot after execution |
| `CROSS_ARB_STATE_PRE` | `state/cross_arb_pre.json` | DRP snapshot before execution |
| `CROSS_ARB_TX_POST` | `state/tx_post.json` | Tx builder snapshot after |
| `CROSS_ARB_TX_PRE` | `state/tx_pre.json` | Tx builder snapshot before |
| `CROSS_ROLLUP_LOG` | `logs/cross_rollup_superbot.json` | cross_rollup_superbot log |
| `ERROR_LOG_FILE` | `logs/errors.log` | Shared error log |
| `DRP_ENC_KEY` | `<none>` | Optional key to encrypt DRP archives |
| `FORK_BLOCK` | `19741234` | Fork block for sim harness |
| `FOUNDER_APPROVED` | `0` | 1 allows promote to production |
| `INTENT_FEED_URL` | `http://localhost:9000` | L3 intent feed |
| `KILL_SWITCH_FLAG_FILE` | `/flags/kill_switch.txt` | Kill switch trigger file |
| `KILL_SWITCH_LOG_FILE` | `/logs/kill_log.json` | Kill switch audit log |
| `L3_APP_EXECUTOR` | `0x000...` | Executor for l3_app_rollup_mev |
| `L3_APP_ROLLUP_LOG` | `logs/l3_app_rollup_mev.json` | l3_app_rollup_mev log |
| `L3_APP_STATE_POST` | `state/l3_app_post.json` | Post DRP snapshot |
| `L3_APP_STATE_PRE` | `state/l3_app_pre.json` | Pre DRP snapshot |
| `L3_APP_TX_POST` | `state/l3_app_tx_post.json` | Tx builder post snapshot |
| `L3_APP_TX_PRE` | `state/l3_app_tx_pre.json` | Tx builder pre snapshot |
| `L3_SEQ_EXECUTOR` | `0x000...` | Executor for l3_sequencer_mev |
| `L3_SEQ_LOG` | `logs/l3_sequencer_mev.json` | l3_sequencer_mev log |
| `L3_SEQ_STATE_POST` | `state/l3_seq_post.json` | Post DRP snapshot |
| `L3_SEQ_STATE_PRE` | `state/l3_seq_pre.json` | Pre DRP snapshot |
| `L3_SEQ_TX_POST` | `state/l3_seq_tx_post.json` | Tx builder post snapshot |
| `L3_SEQ_TX_PRE` | `state/l3_seq_tx_pre.json` | Tx builder pre snapshot |
| `METRICS_PORT` | `8000` | Port for Prometheus metrics |
| `MUTATION_ID` | `dev` | Tag for current mutation cycle |
| `NFT_FEED_URL` | `http://localhost:9000` | NFT liquidation feed |
| `NFT_LIQ_EXECUTOR` | `0x000...` | Executor for nft_liquidation |
| `NFT_LIQ_LOG` | `logs/nft_liquidation.json` | nft_liquidation log |
| `NFT_LIQ_STATE_POST` | `state/nft_liq_post.json` | Post DRP snapshot |
| `NFT_LIQ_STATE_PRE` | `state/nft_liq_pre.json` | Pre DRP snapshot |
| `NFT_LIQ_TX_POST` | `state/nft_liq_tx_post.json` | Tx builder post snapshot |
| `NFT_LIQ_TX_PRE` | `state/nft_liq_tx_pre.json` | Tx builder pre snapshot |
| `OPENAI_API_KEY` | `<none>` | Required for online GPT audits |
| `OPS_ALERT_WEBHOOK` | `<none>` | Webhook for OpsAgent alerts |
| `POOL_ARBITRUM` | `0xb3f8e426...` | Arbitrum pool address |
| `POOL_ETHEREUM` | `0x8ad599c3...` | Ethereum pool address |
| `POOL_L3` | `0x0000000...` | L3 test pool |
| `POOL_OPTIMISM` | `0x8514924...` | Optimism pool address |
| `POOL_ZKSYNC` | `0x0000000...` | zkSync test pool |
| `PRICE_FRESHNESS_SEC` | `30` | Allowed staleness for price feeds |
| `RPC_ARBITRUM_URL` | `http://localhost:8547` | Arbitrum RPC |
| `RPC_ETHEREUM_URL` | `http://localhost:8545` | Ethereum RPC |
| `RPC_OPTIMISM_URL` | `http://localhost:8548` | Optimism RPC |
| `RPC_ZKSYNC_URL` | `http://localhost:8550` | zkSync RPC |
| `RWA_EXECUTOR` | `0x000...` | Executor for rwa_settlement |
| `RWA_FEED_URL` | `http://localhost:9100` | RWA pricing feed |
| `RWA_SETTLE_LOG` | `logs/rwa_settlement.json` | rwa_settlement log |
| `RWA_STATE_POST` | `state/rwa_post.json` | Post DRP snapshot |
| `RWA_STATE_PRE` | `state/rwa_pre.json` | Pre DRP snapshot |
| `RWA_TX_POST` | `state/rwa_tx_post.json` | Tx builder post snapshot |
| `RWA_TX_PRE` | `state/rwa_tx_pre.json` | Tx builder pre snapshot |
| `SUPERBOT_EXECUTOR` | `0x000...` | Executor for cross_rollup_superbot |
| `SUPERBOT_STATE_POST` | `state/superbot_post.json` | Post DRP snapshot |
| `SUPERBOT_STATE_PRE` | `state/superbot_pre.json` | Pre DRP snapshot |
| `SUPERBOT_TX_POST` | `state/superbot_tx_post.json` | Tx builder post snapshot |
| `SUPERBOT_TX_PRE` | `state/superbot_tx_pre.json` | Tx builder pre snapshot |
| `TX_LOG_FILE` | `logs/tx_log.json` | Transaction builder log |
| `ORCH_CONFIG` | `config.yaml` | Orchestrator config file |
| `ORCH_LOGS_DIR` | `logs` | Directory for orchestrator logs |
| `ORCH_MODE` | `dry-run` | Default run mode |
| `WALLET_OPS_LOG` | `logs/wallet_ops.log` | Wallet operations audit log |

### cross_domain_arb Runbook

```bash
# Start metrics server
python -m core.metrics &
# Run fork simulation
bash scripts/simulate_fork.sh --target=strategies/cross_domain_arb
# Run mutation cycle (updates threshold)
python ai/mutator/main.py --logs-dir logs
# Export DRP snapshot
bash scripts/export_state.sh
```

`cross_domain_arb` writes structured logs to `logs/cross_domain_arb.json` and
errors to `logs/errors.log`. DRP state files are controlled by the
`CROSS_ARB_STATE_PRE`, `CROSS_ARB_STATE_POST`, `CROSS_ARB_TX_PRE` and
`CROSS_ARB_TX_POST` environment variables. Metrics are served on
`http://localhost:8000/metrics` for Prometheus to scrape.

### cross_rollup_superbot Runbook

```bash
# Start metrics server
python -m core.metrics --port $METRICS_PORT &
# Run fork simulation
bash scripts/simulate_fork.sh --target=strategies/cross_rollup_superbot
# Run a mutation and audit cycle
python ai/mutator/main.py --logs-dir logs
# Export DRP snapshot and rollback if needed
bash scripts/export_state.sh
bash scripts/rollback.sh --archive=<exported-archive>
```
- `CROSS_ROLLUP_LOG` – log file (defaults to `logs/cross_rollup_superbot.json`)
- `SUPERBOT_STATE_PRE` – pre-trade snapshot (defaults to `state/superbot_pre.json`)
- `SUPERBOT_STATE_POST` – post-trade snapshot (defaults to `state/superbot_post.json`)
- `SUPERBOT_TX_PRE` – pre-bundle TX snapshot (defaults to `state/superbot_tx_pre.json`)
- `SUPERBOT_TX_POST` – post-bundle TX snapshot (defaults to `state/superbot_tx_post.json`)

Paths default under `logs/` or `state/` unless overridden.
### l3_app_rollup_mev Runbook

```bash
# Start metrics server
python -m core.metrics --port $METRICS_PORT &
# Run fork simulation
bash scripts/simulate_fork.sh --target=strategies/l3_app_rollup_mev
# Run a mutation and audit cycle
python ai/mutator/main.py --logs-dir logs
# Export DRP snapshot and rollback if needed
bash scripts/export_state.sh
bash scripts/rollback.sh --archive=<exported-archive>
```
- `L3_APP_ROLLUP_LOG` – log file (defaults to `logs/l3_app_rollup_mev.json`)
- `L3_APP_STATE_PRE` – pre-trade snapshot (defaults to `state/l3_app_pre.json`)
- `L3_APP_STATE_POST` – post-trade snapshot (defaults to `state/l3_app_post.json`)
- `L3_APP_TX_PRE` – pre-bundle TX snapshot (defaults to `state/l3_app_tx_pre.json`)
- `L3_APP_TX_POST` – post-bundle TX snapshot (defaults to `state/l3_app_tx_post.json`)
Paths default under `logs/` or `state/` unless overridden.

### l3_sequencer_mev Runbook

```bash
# Start metrics server
python -m core.metrics --port $METRICS_PORT &
# Run fork simulation
bash scripts/simulate_fork.sh --target=strategies/l3_sequencer_mev
# Run a mutation and audit cycle
python ai/mutator/main.py --logs-dir logs
# Export DRP snapshot and rollback if needed
bash scripts/export_state.sh
bash scripts/rollback.sh --archive=<exported-archive>
```
- `L3_SEQ_LOG` – log file (defaults to `logs/l3_sequencer_mev.json`)
- `L3_SEQ_STATE_PRE` – pre-trade snapshot (defaults to `state/l3_seq_pre.json`)
- `L3_SEQ_STATE_POST` – post-trade snapshot (defaults to `state/l3_seq_post.json`)
- `L3_SEQ_TX_PRE` – pre-bundle TX snapshot (defaults to `state/l3_seq_tx_pre.json`)
- `L3_SEQ_TX_POST` – post-bundle TX snapshot (defaults to `state/l3_seq_tx_post.json`)
Paths default under `logs/` or `state/` unless overridden.

### nft_liquidation Runbook

```bash
# Start metrics server
python -m core.metrics --port $METRICS_PORT &
# Run fork simulation
bash scripts/simulate_fork.sh --target=strategies/nft_liquidation
# Run a mutation and audit cycle
python ai/mutator/main.py --logs-dir logs
# Export DRP snapshot and rollback if needed
bash scripts/export_state.sh
bash scripts/rollback.sh --archive=<exported-archive>
```
- `NFT_LIQ_LOG` – log file (defaults to `logs/nft_liquidation.json`)
- `NFT_LIQ_STATE_PRE` – pre-bid snapshot (defaults to `state/nft_liq_pre.json`)
- `NFT_LIQ_STATE_POST` – post-bid snapshot (defaults to `state/nft_liq_post.json`)
- `NFT_LIQ_TX_PRE` – pre-bundle TX snapshot (defaults to `state/nft_liq_tx_pre.json`)
- `NFT_LIQ_TX_POST` – post-bundle TX snapshot (defaults to `state/nft_liq_tx_post.json`)
Paths default under `logs/` or `state/` unless overridden.

### rwa_settlement Runbook

```bash
# Start metrics server
python -m core.metrics --port $METRICS_PORT &
# Run fork simulation
bash scripts/simulate_fork.sh --target=strategies/rwa_settlement
# Run a mutation and audit cycle
python ai/mutator/main.py --logs-dir logs
# Export DRP snapshot and rollback if needed
bash scripts/export_state.sh
bash scripts/rollback.sh --archive=<exported-archive>
```
- `RWA_SETTLE_LOG` – log file (defaults to `logs/rwa_settlement.json`)
- `RWA_STATE_PRE` – pre-settlement snapshot (defaults to `state/rwa_pre.json`)
- `RWA_STATE_POST` – post-settlement snapshot (defaults to `state/rwa_post.json`)
- `RWA_TX_PRE` – pre-bundle TX snapshot (defaults to `state/rwa_tx_pre.json`)
- `RWA_TX_POST` – post-bundle TX snapshot (defaults to `state/rwa_tx_post.json`)
Paths default under `logs/` or `state/` unless overridden.

### AI Mutation Workflow

1. Collect logs from all strategies.
2. Run `ai/audit_agent.py --mode=offline` and review results.
3. If approved, run `ai/audit_agent.py --mode=online` with `OPENAI_API_KEY`.
4. Execute `ai/mutator/main.py` to generate new parameters.
5. Set `FOUNDER_APPROVED=1` and run `ai/promote.py` to move updated strategies
   into `active/`.
6. Roll back with `ai/promote.rollback` or `scripts/rollback.sh` if needed.

Logs must include `timestamp`, `tx_id`, `strategy_id`, `mutation_id`,
`risk_level` and `block`. All metrics should expose Prometheus endpoints.


`cross_rollup_superbot` logs to `logs/cross_rollup_superbot.json` and shares the
common error log `logs/errors.log`. Metrics are scraped from the same
`/metrics` endpoint.

`l3_app_rollup_mev` logs to `logs/l3_app_rollup_mev.json` and shares the common
error log `logs/errors.log`. Metrics use the global `/metrics` endpoint.
`l3_sequencer_mev` logs to `logs/l3_sequencer_mev.json` and shares the common error log `logs/errors.log`.
`nft_liquidation` logs to `logs/nft_liquidation.json` and shares the common error log `logs/errors.log`.
`rwa_settlement` logs to `logs/rwa_settlement.json` and shares the common error log `logs/errors.log`.

## Mutation Workflow

Run automated mutation cycles and promote only after all checks pass.

```bash
python ai/mutator/main.py
python ai/promote.py  # requires FOUNDER_APPROVED=1
```

main

## CI/CD & Canary Deployment

GitHub Actions workflow `main.yml` runs linting, typing, tests, fork simulations and DRP checks on every push and pull request. Each batch is tagged `canary-<sha>-<date>` and must pass the full suite. Promotion to production requires `FOUNDER_APPROVED=1`.
Type checking uses `mypy --strict` and CI fails on any reported type error.

## DRP Recovery

Run `scripts/rollback.sh` to restore logs, keys and active strategies from the latest archive in `export/`. The script now validates archive contents and extracts in a temporary directory to block path traversal attacks. All events are logged to `logs/rollback.log` and `logs/errors.log`.

## kill_switch.sh Usage

`scripts/kill_switch.sh` manually toggles the system kill switch. By default it
creates a flag file at `/flags/kill_switch.txt` and writes audit entries to
`logs/kill_log.json`.

```bash
# Trigger the kill switch
bash scripts/kill_switch.sh

# Preview actions without modifying state
bash scripts/kill_switch.sh --dry-run

# Remove kill flag and clear environment variable
bash scripts/kill_switch.sh --clean
```

Environment variables `KILL_SWITCH_FLAG_FILE` and `KILL_SWITCH_LOG_FILE` control
the flag and log paths.

## OpsAgent & CapitalLock

`agents/ops_agent.py` runs periodic health checks and pauses all strategies if
any fail. Alerts are sent via `OPS_ALERT_WEBHOOK` and counted by the metrics
server. `agents/capital_lock.py` enforces drawdown and loss limits; founder must
approve unlock actions by setting `FOUNDER_APPROVED=1`.

<<<<<<< HEAD
=======
Each strategy receives a `CapitalLock` instance from the orchestrator. Before
dispatching any transaction it calls `capital_lock.trade_allowed()`. When the
lock is engaged the strategy aborts, logging a structured error entry with the
message "capital lock: trade not allowed" to both its strategy log and
`logs/errors.log`.

>>>>>>> 8a630282
## Strategy Orchestrator

`core/orchestrator.py` boots all enabled strategies from `config.yaml` and
enforces kill switch, capital lock and founder approval on every iteration.

```bash
python -m core.orchestrator --config=config.yaml --dry-run   # single cycle
python -m core.orchestrator --config=config.yaml --live      # continuous
```

Use `--health` to run only OpsAgent checks. Live mode requires
`FOUNDER_APPROVED=1`.

<<<<<<< HEAD
=======

>>>>>>> 8a630282
## Batch Operations

`scripts/batch_ops.py` manages groups of strategies. It supports three actions:

- `promote` – move a strategy from a source directory into the active set.
- `pause` – move a live strategy into the paused directory.
- `rollback` – restore a strategy from the destination directory using the audit trail.

All actions require `FOUNDER_APPROVED=1`. Control where strategies are read from
and written to with `--source-dir`, `--dest-dir` and `--paused-dir`.
See the example call at the end of this README for a typical promotion command.

Example usage:

```bash
python scripts/batch_ops.py promote cross_rollup_superbot --source-dir staging --dest-dir active
```

## Wallet Operations

`scripts/wallet_ops.py` provides gated funding and withdrawal utilities. Every
action logs to `logs/wallet_ops.json` and snapshots state via
`scripts/export_state.sh` before and after execution.

```
python scripts/wallet_ops.py fund --from 0xabc --to 0xdef --amount 1 --dry-run
python scripts/wallet_ops.py withdraw-all --from 0xhot --to 0xbank
python scripts/wallet_ops.py drain-to-cold --from 0xhot --to 0xcold
```

Set `FOUNDER_APPROVED=1` or confirm interactively when prompted. On failure the
script aborts and logs the error.

## Orchestrator CLI

`ai/mutator/main.py` orchestrates dry runs and live trading. Key options:

```
--logs-dir <path>   # strategy log directory
--config <file>     # config path
--dry-run           # run validations only
--mode live|dry-run # override config mode
```

Dry-run example:

```bash
python ai/mutator/main.py --logs-dir logs --dry-run
```

After verifying results, remove `--dry-run` and set `mode: live` in
`config.yaml`. A DRP archive is created automatically.

## Wallet Ops CLI

Use `scripts/wallet_ops.py` to safely fund or drain wallets.

```bash
python scripts/wallet_ops.py deposit 1.0   # fund 1 ETH
python scripts/wallet_ops.py withdraw 0.5  # withdraw 0.5 ETH
```

Actions append to `logs/wallet_ops.log` for auditing.

## Live Trade Checklist

1. `poetry install` and `docker compose up -d`
2. Copy `.env.example` to `.env` and fill RPC keys
3. Copy `config.example.yaml` to `config.yaml`
4. Run `pytest -v` and `foundry test`
5. `bash scripts/simulate_fork.sh --target=strategies/<module>`
6. `python ai/mutator/main.py --dry-run`
7. Review `logs/errors.log` and DRP archive
8. Set `FOUNDER_APPROVED=1` and run `python ai/mutator/main.py --mode live`
9. Check metrics at `http://localhost:$METRICS_PORT/metrics`
10. Drain funds with `wallet_ops.py` if needed

## Troubleshooting / FAQ

- **RPC failures:** confirm endpoints in `config.yaml` and ensure nodes are live.
- **Metrics missing:** run `python -m core.metrics --port $METRICS_PORT`.
- **Promotion blocked:** check `FOUNDER_APPROVED=1` and read `logs/errors.log`.
- **Rollback:** `bash scripts/rollback.sh --archive=<archive>`.

## Green-light Checklist

- Tests and fork simulations pass
- DRP snapshot exported
- Metrics endpoint live
- Wallet balances checked via `wallet_ops.py`
<|MERGE_RESOLUTION|>--- conflicted
+++ resolved
@@ -407,15 +407,13 @@
 server. `agents/capital_lock.py` enforces drawdown and loss limits; founder must
 approve unlock actions by setting `FOUNDER_APPROVED=1`.
 
-<<<<<<< HEAD
-=======
+
 Each strategy receives a `CapitalLock` instance from the orchestrator. Before
 dispatching any transaction it calls `capital_lock.trade_allowed()`. When the
 lock is engaged the strategy aborts, logging a structured error entry with the
 message "capital lock: trade not allowed" to both its strategy log and
 `logs/errors.log`.
 
->>>>>>> 8a630282
 ## Strategy Orchestrator
 
 `core/orchestrator.py` boots all enabled strategies from `config.yaml` and
@@ -429,10 +427,6 @@
 Use `--health` to run only OpsAgent checks. Live mode requires
 `FOUNDER_APPROVED=1`.
 
-<<<<<<< HEAD
-=======
-
->>>>>>> 8a630282
 ## Batch Operations
 
 `scripts/batch_ops.py` manages groups of strategies. It supports three actions:
